use crate::FrameworkTypeMapKey;
<<<<<<< HEAD
use crate::command::with_guild_state;
=======
use crate::command::{
    configure_guild_state,
    with_guild_state,
    with_guild_state_mut_unguarded,
    unwrap_or_return
};
>>>>>>> 235c1697

use rambot_proc_macro::rambot_command;

use std::collections::HashMap;
use std::future::Future;
use std::pin::Pin;
use std::sync::Arc;

use serde::{Deserialize, Serialize};

use serenity::builder::{CreateComponents, CreateActionRow, CreateButton};
use serenity::client::{Context, EventHandler};
use serenity::framework::standard::{CommandGroup, CommandResult};
use serenity::framework::standard::macros::{command, group};
use serenity::model::application::interaction::{
    Interaction,
    InteractionResponseType
};
use serenity::model::channel::MessageType;
use serenity::model::id::{MessageId, GuildId};
use serenity::model::prelude::Message;

mod button;

use button::BUTTONCMD_GROUP;

#[group("Board")]
#[prefix("board")]
#[commands(add, remove, display, list)]
#[sub_groups(buttoncmd)]
struct BoardCmd;

/// Gets a [CommandGroup] for the commands with prefix `board`.
pub fn get_board_commands() -> &'static CommandGroup {
    &BOARDCMD_GROUP
}

#[rambot_command(
    description = "Adds a new, empty board with the given name. If there is \
        already a board with the same name, nothing is changed and an \
        appropriate reply is sent.",
    usage = "name",
    confirm
)]
async fn add(ctx: &Context, msg: &Message, name: String)
        -> CommandResult<Option<String>> {
    let guild_id = msg.guild_id.unwrap();
    let added = configure_board_manager(ctx, guild_id, |board_mgr| {
        board_mgr.add_board(Board {
            name,
            buttons: Vec::new()
        })
    }).await;

    if added {
        Ok(None)
    }
    else {
        Ok(Some("There is already a board with that name.".to_owned()))
    }
}

#[rambot_command(
    description = "Removes the sound board with the given name.",
    usage = "name",
    confirm
)]
async fn remove(ctx: &Context, msg: &Message, name: String)
        -> CommandResult<Option<String>> {
    let guild_id = msg.guild_id.unwrap();
    let found = configure_board_manager(ctx, guild_id, |board_mgr| {
        if board_mgr.boards.remove(&name).is_some() {
            board_mgr.active_boards.retain(|_, v| v != &name);
            true
        }
        else {
            false
        }
    }).await;

    if found {
        Ok(None)
    }
    else {
        Ok(Some("I did not find any board with that name.".to_owned()))
    }
}

#[rambot_command(
    description = "Displays the sound board with the given name.",
    usage = "name"
)]
async fn display(ctx: &Context, msg: &Message, name: String)
        -> CommandResult<Option<String>> {
    let guild_id = msg.guild_id.unwrap();
    let board_res = unwrap_or_return!(with_board_manager(ctx, guild_id,
        |board_mgr| {
            if let Some(board) = board_mgr.boards.get(&name) {
                Ok(board.clone())
            }
            else {
                Err(format!("I found no board with name `{}`.", name))
            }
        }).await, Ok(Some(format!("I found no board with name `{}`.", name))));

    match board_res {
        Ok(board) => {
            let content = format!("**{}**\n", name);
            let mut board_msgs = Vec::new();

            board_msgs.push(msg.channel_id.send_message(ctx, |m| {
                m.content(content)
                    .components(|c| board.add_as_components(c, 0))
            }).await?);

            for page in 1..board.page_count() {
                board_msgs.push(msg.channel_id.send_message(ctx, |m| {
                    m.components(|c| board.add_as_components(c, page))
                }).await?);
            }

            for board_msg in board_msgs {
                let name = name.clone();

                with_board_manager_mut(ctx, guild_id, |board_mgr| {
                    board_mgr.active_boards.insert(board_msg.id, name);
                }).await;
            }

<<<<<<< HEAD
=======
            with_guild_state_mut_unguarded(ctx, guild_id, |gs| {
                let board_mgr = gs.board_manager_mut();
                board_mgr.active_boards.insert(board_msg.id, name);
            }).await;

>>>>>>> 235c1697
            Ok(None)
        },
        Err(e) => Ok(Some(e))
    }
}

#[rambot_command(
    description = "Lists all sound boards that are available on this guild.",
    usage = ""
)]
async fn list(ctx: &Context, msg: &Message) -> CommandResult<Option<String>> {
    let guild_id = msg.guild_id.unwrap();
    let mut names = unwrap_or_return!(with_board_manager(ctx, guild_id,
        |board_mgr| {
            board_mgr.boards()
                .map(|b| b.name.clone())
                .collect::<Vec<_>>()
        }).await,
        Ok(Some("I found no sound boards in this guild.".to_owned())));
    names.sort();
    let mut reply = "Sound boards:".to_owned();

    for name in names {
        reply.push_str("\n - `");
        reply.push_str(&name);
        reply.push('`');
    }

    msg.reply(ctx, reply).await?;
    Ok(None)
}

/// A single button on a sound board, which is represented by a single reaction
/// and executes a single command when pressed.
#[derive(Clone, Deserialize, Serialize)]
pub struct Button {
    label: String,
    command: String
}

impl Button {
    fn component_button(&self, index: usize) -> CreateButton {
        let mut button = CreateButton::default();

        button.label(&self.label)
            .custom_id(format!("{}", index));

        button
    }
}

/// A sound board which constitutes one message when displayed. The message
/// will get one reaction for each button.
#[derive(Clone, Deserialize, Serialize)]
pub struct Board {
    name: String,
    buttons: Vec<Button>
}

const MAX_BUTTONS_PER_ROW: usize = 5;
const MAX_ROWS_PER_MESSAGE: usize = 5;
const MAX_BUTTONS_PER_MESSAGE: usize =
    MAX_ROWS_PER_MESSAGE * MAX_BUTTONS_PER_ROW;

impl Board {
    fn page_count(&self) -> usize {
        (self.buttons.len() + MAX_BUTTONS_PER_MESSAGE - 1) / MAX_BUTTONS_PER_MESSAGE
    }

    fn action_row(&self, button_row: &[Button], base_idx: usize) -> CreateActionRow {
        let mut action_row = CreateActionRow::default();
    
        for (d_idx, button) in button_row.iter().enumerate() {
            let index = base_idx * MAX_BUTTONS_PER_ROW + d_idx;
            action_row.add_button(button.component_button(index));
        }
    
        action_row
    }

    fn add_as_components<'comp>(&self, c: &'comp mut CreateComponents,
            page: usize) -> &'comp mut CreateComponents {
        let row_offset = page * MAX_ROWS_PER_MESSAGE;
        let chunks = self.buttons.chunks(MAX_BUTTONS_PER_ROW)
            .skip(row_offset)
            .take(MAX_ROWS_PER_MESSAGE);

        for (row_idx, button_row) in chunks.enumerate() {
            let base_idx = row_idx + row_offset;
            c.add_action_row(self.action_row(button_row, base_idx));
        }

        c
    }
}

/// Manages all sound boards of a guild.
pub struct BoardManager {
    boards: HashMap<String, Board>,
    active_boards: HashMap<MessageId, String>
}

impl Default for BoardManager {
    fn default() -> BoardManager {
        BoardManager::new()
    }
}

impl BoardManager {

    /// Creates a new board manager with initially no sound boards.
    pub fn new() -> BoardManager {
        BoardManager {
            boards: HashMap::new(),
            active_boards: HashMap::new()
        }
    }

    /// Gets an iterator over all sound [Board]s managed by this board manager.
    pub fn boards(&self) -> impl Iterator<Item = &Board> {
        self.boards.values()
    }

    /// Adds the given board to this manager, if there is no other board with
    /// the same name. Returns true if the addition was successful, i.e. there
    /// was no other board with the same name, and false otherwise.
    pub fn add_board(&mut self, board: Board) -> bool {
        if !self.boards.contains_key(&board.name) {
            self.boards.insert(board.name.clone(), board);
            true
        }
        else {
            false
        }
    }

    fn active_board(&self, message_id: MessageId) -> Option<&Board> {
        self.active_boards.get(&message_id)
            .and_then(|name| self.boards.get(name))
    }
}

async fn with_board_manager<T, F>(ctx: &Context, guild_id: GuildId, f: F)
    -> Option<T>
where
    F: FnOnce(&BoardManager) -> T
{
    with_guild_state(ctx, guild_id, |gs| f(gs.board_manager())).await
}

async fn configure_board_manager<T, F>(ctx: &Context, guild_id: GuildId, f: F)
    -> T
where
    F: FnOnce(&mut BoardManager) -> T
{
    configure_guild_state(ctx, guild_id, |mut gs| f(gs.board_manager_mut())).await
}

/// An [EventHandler] which listens for reactions added to sound board messages
/// and determines whether these constitute button presses. If such events are
/// detected, the commands associated with the pressed button are executed and
/// the reaction is removed, making the button pressable again.
pub struct BoardButtonEventHandler;

impl EventHandler for BoardButtonEventHandler {
    fn interaction_create<'life0, 'async_trait>(&self, ctx: Context,
        interaction: Interaction)
        -> Pin<Box<dyn Future<Output = ()> + Send + 'async_trait>>
    where
        'life0: 'async_trait,
        Self: 'async_trait
    {
        Box::pin(async move {
            let interaction = match interaction {
                Interaction::MessageComponent(c) => c,
                _ => return
            };

            if let Some(guild_id) = interaction.guild_id {
                let command = with_board_manager(&ctx, guild_id, |board_mgr|
<<<<<<< HEAD
                    board_mgr.active_board(interaction.message.id)
                        .and_then(|b| {
                            let id: usize = interaction.data.custom_id.parse()
                                .unwrap();
                            b.buttons.get(id)
                        })
                        .map(|b| &b.command)
                        .cloned()).await;
=======
                    board_mgr.active_board(add_reaction.message_id)
                        .and_then(|b| b.buttons.iter()
                            .find(|btn| btn.emote == add_reaction.emoji)
                            .map(|btn| &btn.command))
                        .cloned()).await.flatten();
>>>>>>> 235c1697

                if let Some(command) = command {
                    let channel_id = interaction.channel_id.0;
                    let message_id = interaction.message.id.0;
                    let mut msg = ctx.http.get_message(channel_id, message_id)
                        .await.unwrap();

                    msg.content = command;
                    msg.author = interaction.user.clone();
                    msg.webhook_id = None;
                    msg.kind = MessageType::Unknown; // Prevents :ok_hand:

                    // For some reason, this becomes unset
                    msg.guild_id = Some(guild_id);

                    let framework = Arc::clone(ctx.data
                        .read()
                        .await
                        .get::<FrameworkTypeMapKey>()
                        .unwrap());

                    interaction.create_interaction_response(&ctx, |r|
                        r.kind(InteractionResponseType::DeferredUpdateMessage)).await.unwrap();
                    framework.dispatch(ctx, msg).await;
                }
            }
        })
    }
}<|MERGE_RESOLUTION|>--- conflicted
+++ resolved
@@ -1,14 +1,10 @@
 use crate::FrameworkTypeMapKey;
-<<<<<<< HEAD
-use crate::command::with_guild_state;
-=======
 use crate::command::{
     configure_guild_state,
     with_guild_state,
     with_guild_state_mut_unguarded,
     unwrap_or_return
 };
->>>>>>> 235c1697
 
 use rambot_proc_macro::rambot_command;
 
@@ -133,19 +129,12 @@
             for board_msg in board_msgs {
                 let name = name.clone();
 
-                with_board_manager_mut(ctx, guild_id, |board_mgr| {
+                with_guild_state_mut_unguarded(ctx, guild_id, |gs| {
+                    let board_mgr = gs.board_manager_mut();
                     board_mgr.active_boards.insert(board_msg.id, name);
                 }).await;
             }
 
-<<<<<<< HEAD
-=======
-            with_guild_state_mut_unguarded(ctx, guild_id, |gs| {
-                let board_mgr = gs.board_manager_mut();
-                board_mgr.active_boards.insert(board_msg.id, name);
-            }).await;
-
->>>>>>> 235c1697
             Ok(None)
         },
         Err(e) => Ok(Some(e))
@@ -326,7 +315,6 @@
 
             if let Some(guild_id) = interaction.guild_id {
                 let command = with_board_manager(&ctx, guild_id, |board_mgr|
-<<<<<<< HEAD
                     board_mgr.active_board(interaction.message.id)
                         .and_then(|b| {
                             let id: usize = interaction.data.custom_id.parse()
@@ -334,14 +322,7 @@
                             b.buttons.get(id)
                         })
                         .map(|b| &b.command)
-                        .cloned()).await;
-=======
-                    board_mgr.active_board(add_reaction.message_id)
-                        .and_then(|b| b.buttons.iter()
-                            .find(|btn| btn.emote == add_reaction.emoji)
-                            .map(|btn| &btn.command))
                         .cloned()).await.flatten();
->>>>>>> 235c1697
 
                 if let Some(command) = command {
                     let channel_id = interaction.channel_id.0;
