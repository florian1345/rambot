--- conflicted
+++ resolved
@@ -130,18 +130,10 @@
                 let name = name.clone();
 
                 with_guild_state_mut_unguarded(ctx, guild_id, |gs| {
-                    let board_mgr = gs.board_manager_mut();
-                    board_mgr.active_boards.insert(board_msg.id, name);
+                    gs.board_manager_mut().activate(&name, board_msg.id);
                 }).await;
             }
 
-<<<<<<< HEAD
-=======
-            with_guild_state_mut_unguarded(ctx, guild_id, |gs| {
-                gs.board_manager_mut().activate(&name, board_msg.id);
-            }).await;
-
->>>>>>> fbaf13fa
             Ok(None)
         },
         Err(e) => Ok(Some(e))
