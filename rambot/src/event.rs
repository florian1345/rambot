use std::collections::HashMap;

use serde_json::Value;

use serenity::client::bridge::gateway::event::ShardStageUpdateEvent;
use serenity::client::{EventHandler, Context};
use serenity::model::application::interaction::Interaction;
use serenity::model::channel::Reaction;
use serenity::model::event::ResumedEvent;
use serenity::model::guild::Guild;
use serenity::model::id::GuildId;
use serenity::model::prelude::{
    ApplicationId,
    Channel,
    ChannelCategory,
    ChannelId,
    ChannelPinsUpdateEvent,
    Emoji,
    EmojiId,
    GuildChannel,
    GuildMembersChunkEvent,
    GuildScheduledEventUserAddEvent,
    GuildScheduledEventUserRemoveEvent,
    Integration,
    IntegrationId,
    InviteCreateEvent,
    InviteDeleteEvent,
    Member,
    MessageId,
    Message,
    MessageUpdateEvent,
    PartialGuild,
    PartialGuildChannel,
    Presence,
    Ready,
    Role,
    RoleId,
    ScheduledEvent,
    StageInstance,
    StickerId,
    ThreadListSyncEvent,
    ThreadMember,
    ThreadMembersUpdateEvent,
    TypingStartEvent,
    UnavailableGuild,
    VoiceServerUpdateEvent
};
use serenity::model::prelude::automod::{Rule, ActionExecution};
use serenity::model::prelude::command::CommandPermission;
use serenity::model::sticker::Sticker;
use serenity::model::user::{User, CurrentUser};
use serenity::model::voice::VoiceState;

macro_rules! dispatch {
    ($self:expr, $method:ident $(, $args:expr)*) => {
        $self.e1.$method($($args.clone(), )*).await;
        $self.e2.$method($($args, )*).await;
    }
}

macro_rules! dispatch_copy {
    ($self:expr, $method:ident, $ctx:expr $(, $args:expr)*) => {
        $self.e1.$method($ctx.clone(), $($args, )*).await;
        $self.e2.$method($ctx, $($args, )*).await;
    }
}

/// An [EventHandler] that sequentially forwards all received events to two
/// child event handlers. To construct this, use the [EventHandlerComposer].
pub struct CompositeEventHandler<E1, E2> {
    e1: E1,
    e2: E2
}

#[async_trait::async_trait]
impl<E1, E2> EventHandler for CompositeEventHandler<E1, E2>
where
    E1: EventHandler,
    E2: EventHandler
{
<<<<<<< HEAD
    // TODO complete this list

    fn guild_create<'life0, 'async_trait>(&'life0 self, ctx: Context,
        guild: Guild, is_new: bool)
        -> Pin<Box<dyn Future<Output = ()> + Send + 'async_trait>>
    where
        'life0: 'async_trait,
        Self: 'async_trait
    {
        Box::pin(async move {
            self.e1.guild_create(ctx.clone(), guild.clone(), is_new).await;
            self.e2.guild_create(ctx, guild, is_new).await;
        })
    }

    fn interaction_create<'life0, 'async_trait>(&'life0 self, ctx: Context,
        interaction: Interaction)
        -> Pin<Box<dyn Future<Output = ()> + Send + 'async_trait>>
    where
        'life0: 'async_trait,
        Self: 'async_trait
    {
        Box::pin(async move {
            self.e1.interaction_create(ctx.clone(), interaction.clone()).await;
            self.e2.interaction_create(ctx, interaction).await;
        })
    }

    fn reaction_add<'life0, 'async_trait>(&'life0 self, ctx: Context,
        add_reaction: Reaction)
        -> Pin<Box<dyn Future<Output = ()> + Send + 'async_trait>>
    where
        'life0: 'async_trait,
        Self: 'async_trait
    {
        Box::pin(async move {
            self.e1.reaction_add(ctx.clone(), add_reaction.clone()).await;
            self.e2.reaction_add(ctx, add_reaction).await;
        })
    }

    fn ready<'life0, 'async_trait>(&'life0 self, ctx: Context,
        data_about_bot: Ready)
        -> Pin<Box<dyn Future<Output = ()> + Send + 'async_trait>>
    where
        'life0: 'async_trait,
        Self: 'async_trait
    {
        Box::pin(async move {
            self.e1.ready(ctx.clone(), data_about_bot.clone()).await;
            self.e2.ready(ctx, data_about_bot).await;
        })
    }

    fn resume<'life0, 'async_trait>(&'life0 self, ctx: Context,
        resumed_event: ResumedEvent)
        -> Pin<Box<dyn Future<Output = ()> + Send + 'async_trait>>
    where
        'life0: 'async_trait,
        Self: 'async_trait
    {
        Box::pin(async move {
            self.e1.resume(ctx.clone(), resumed_event.clone()).await;
            self.e2.resume(ctx, resumed_event).await;
        })
    }

    fn unknown<'life0, 'async_trait>(&'life0 self, ctx: Context,
        name: String, raw: Value)
        -> Pin<Box<dyn Future<Output = ()> + Send + 'async_trait>>
    where
        'life0: 'async_trait,
        Self: 'async_trait
    {
        Box::pin(async move {
            self.e1.unknown(ctx.clone(), name.clone(), raw.clone()).await;
            self.e2.unknown(ctx, name, raw).await;
        })
=======
    async fn application_command_permissions_update(&self, ctx: Context,
            permission: CommandPermission) {
        dispatch!(
            self, application_command_permissions_update, ctx, permission);
    }

    async fn auto_moderation_rule_create(&self, ctx: Context, rule: Rule) {
        dispatch!(self, auto_moderation_rule_create, ctx, rule);
    }

    async fn auto_moderation_rule_update(&self, ctx: Context, rule: Rule) {
        dispatch!(self, auto_moderation_rule_update, ctx, rule);
    }

    async fn auto_moderation_rule_delete(&self, ctx: Context, rule: Rule) {
        dispatch!(self, auto_moderation_rule_delete, ctx, rule);
    }

    async fn auto_moderation_action_execution(&self, ctx: Context,
            execution: ActionExecution) {
        dispatch!(self, auto_moderation_action_execution, ctx, execution);
    }

    async fn cache_ready(&self, ctx: Context, guilds: Vec<GuildId>) {
        dispatch!(self, cache_ready, ctx, guilds);
    }

    async fn category_create(&self, ctx: Context, category: &ChannelCategory) {
        dispatch_copy!(self, category_create, ctx, category);
    }

    async fn category_delete(&self, ctx: Context, category: &ChannelCategory) {
        dispatch_copy!(self, category_delete, ctx, category);
    }

    async fn channel_create(&self, ctx: Context, channel: &GuildChannel) {
        dispatch_copy!(self, channel_create, ctx, channel);
    }

    async fn channel_delete(&self, ctx: Context, channel: &GuildChannel) {
        dispatch_copy!(self, channel_delete, ctx, channel);
    }

    async fn channel_pins_update(&self, ctx: Context,
            pin: ChannelPinsUpdateEvent) {
        dispatch!(self, channel_pins_update, ctx, pin);
    }

    async fn channel_update(&self, ctx: Context, old: Option<Channel>,
            new: Channel) {
        dispatch!(self, channel_update, ctx, old, new);
    }

    async fn guild_ban_addition(&self, ctx: Context, guild_id: GuildId,
            banned_user: User) {
        dispatch!(self, guild_ban_addition, ctx, guild_id, banned_user);
    }

    async fn guild_ban_removal(&self, ctx: Context, guild_id: GuildId,
            unbanned_user: User) {
        dispatch!(self, guild_ban_removal, ctx, guild_id, unbanned_user);
    }

    async fn guild_create(&self, ctx: Context, guild: Guild, is_new: bool) {
        dispatch!(self, guild_create, ctx, guild, is_new);
    }

    async fn guild_delete(&self, ctx: Context, incomplete: UnavailableGuild,
            full: Option<Guild>) {
        dispatch!(self, guild_delete, ctx, incomplete, full);
    }

    async fn guild_emojis_update(&self, ctx: Context, guild_id: GuildId,
            current_state: HashMap<EmojiId, Emoji>) {
        dispatch!(self, guild_emojis_update, ctx, guild_id, current_state);
    }

    async fn guild_integrations_update(&self, ctx: Context,
            guild_id: GuildId) {
        dispatch!(self, guild_integrations_update, ctx, guild_id);
    }

    async fn guild_member_addition(&self, ctx: Context, new_member: Member) {
        dispatch!(self, guild_member_addition, ctx, new_member);
    }

    async fn guild_member_removal(&self, ctx: Context, guild_id: GuildId,
            user: User, member_data_if_available: Option<Member>) {
        dispatch!(self, guild_member_removal,
            ctx, guild_id, user, member_data_if_available);
    }

    async fn guild_member_update(&self, ctx: Context,
            old_if_available: Option<Member>, new: Member) {
        dispatch!(self, guild_member_update, ctx, old_if_available, new);
    }

    async fn guild_members_chunk(&self, ctx: Context,
            chunk: GuildMembersChunkEvent) {
        dispatch!(self, guild_members_chunk, ctx, chunk);
    }

    async fn guild_role_create(&self, ctx: Context, new: Role) {
        dispatch!(self, guild_role_create, ctx, new);
    }

    async fn guild_role_delete(&self, ctx: Context, guild_id: GuildId,
            removed_role_id: RoleId,
            removed_role_data_if_available: Option<Role>) {
        dispatch!(self, guild_role_delete,
            ctx, guild_id, removed_role_id, removed_role_data_if_available);
    }

    async fn guild_role_update(&self, ctx: Context,
            old_data_if_available: Option<Role>, new: Role) {
        dispatch!(self, guild_role_update, ctx, old_data_if_available, new);
    }

    async fn guild_scheduled_event_create(&self, ctx: Context,
            event: ScheduledEvent) {
        dispatch!(self, guild_scheduled_event_create, ctx, event);
    }

    async fn guild_scheduled_event_delete(&self, ctx: Context,
            event: ScheduledEvent) {
        dispatch!(self, guild_scheduled_event_delete, ctx, event);
    }

    async fn guild_scheduled_event_update(&self, ctx: Context,
            event: ScheduledEvent) {
        dispatch!(self, guild_scheduled_event_update, ctx, event);
    }

    async fn guild_scheduled_event_user_add(&self, ctx: Context,
            subscribed: GuildScheduledEventUserAddEvent) {
        dispatch!(self, guild_scheduled_event_user_add, ctx, subscribed);
    }

    async fn guild_scheduled_event_user_remove(&self, ctx: Context,
            unsubscribed: GuildScheduledEventUserRemoveEvent) {
        dispatch!(self, guild_scheduled_event_user_remove, ctx, unsubscribed);
    }

    async fn guild_stickers_update(&self, ctx: Context, guild_id: GuildId,
            current_state: HashMap<StickerId, Sticker>) {
        dispatch!(self, guild_stickers_update, ctx, guild_id, current_state);
    }

    async fn guild_unavailable(&self, ctx: Context, guild_id: GuildId) {
        dispatch!(self, guild_unavailable, ctx, guild_id);
    }

    async fn guild_update(&self, ctx: Context,
            old_data_if_available: Option<Guild>,
            new_but_incomplete: PartialGuild) {
        dispatch!(self, guild_update,
            ctx, old_data_if_available, new_but_incomplete);
    }

    async fn interaction_create(&self, ctx: Context,
            interaction: Interaction) {
        dispatch!(self, interaction_create, ctx, interaction);
    }

    async fn integration_create(&self, ctx: Context,
            integration: Integration) {
        dispatch!(self, integration_create, ctx, integration);
    }

    async fn integration_delete(&self, ctx: Context,
            integration_id: IntegrationId, guild_id: GuildId,
            application_id: Option<ApplicationId>) {
        dispatch!(self, integration_delete,
            ctx, integration_id, guild_id, application_id);
    }

    async fn integration_update(&self, ctx: Context,
            integration: Integration) {
        dispatch!(self, integration_update, ctx, integration);
    }

    async fn invite_create(&self, ctx: Context, data: InviteCreateEvent) {
        dispatch!(self, invite_create, ctx, data);
    }

    async fn invite_delete(&self, ctx: Context, data: InviteDeleteEvent) {
        dispatch!(self, invite_delete, ctx, data);
    }

    async fn message(&self, ctx: Context, new_message: Message) {
        dispatch!(self, message, ctx, new_message);
    }

    async fn message_delete(&self, ctx: Context, channel_id: ChannelId,
            deleted_message_id: MessageId, guild_id: Option<GuildId>) {
        dispatch!(self, message_delete,
            ctx, channel_id, deleted_message_id, guild_id);
    }

    async fn message_delete_bulk(&self, ctx: Context, channel_id: ChannelId,
            multiple_deleted_message_ids: Vec<MessageId>,
            guild_id: Option<GuildId>) {
        dispatch!(self, message_delete_bulk,
            ctx, channel_id, multiple_deleted_message_ids, guild_id);
    }

    async fn message_update(&self, ctx: Context,
            old_if_available: Option<Message>, new: Option<Message>,
            event: MessageUpdateEvent) {
        dispatch!(self, message_update, ctx, old_if_available, new, event);
    }

    async fn presence_replace(&self, ctx: Context, arg2: Vec<Presence>) {
        dispatch!(self, presence_replace, ctx, arg2);
    }

    async fn presence_update(&self, ctx: Context, new_data: Presence) {
        dispatch!(self, presence_update, ctx, new_data);
    }

    async fn reaction_add(&self, ctx: Context, add_reaction: Reaction) {
        dispatch!(self, reaction_add, ctx, add_reaction);
    }

    async fn reaction_remove(&self, ctx: Context, removed_reaction: Reaction) {
        dispatch!(self, reaction_remove, ctx, removed_reaction);
    }

    async fn reaction_remove_all(&self, ctx: Context, channel_id: ChannelId,
            removed_from_message_id: MessageId) {
        dispatch!(self, reaction_remove_all,
            ctx, channel_id, removed_from_message_id);
    }

    async fn ready(&self, ctx: Context, data_about_bot: Ready) {
        dispatch!(self, ready, ctx, data_about_bot);
    }

    async fn resume(&self, ctx: Context, resumed_event: ResumedEvent) {
        dispatch!(self, resume, ctx, resumed_event);
    }

    async fn shard_stage_update(&self, ctx: Context,
            arg2: ShardStageUpdateEvent) {
        dispatch!(self, shard_stage_update, ctx, arg2);
    }

    async fn stage_instance_create(&self, ctx: Context,
            stage_instance: StageInstance) {
        dispatch!(self, stage_instance_create, ctx, stage_instance);
    }

    async fn stage_instance_delete(&self, ctx: Context,
            stage_instance: StageInstance) {
        dispatch!(self, stage_instance_delete, ctx, stage_instance);
    }

    async fn stage_instance_update(&self, ctx: Context,
            stage_instance: StageInstance) {
        dispatch!(self, stage_instance_update, ctx, stage_instance);
    }

    async fn thread_create(&self, ctx: Context, thread: GuildChannel) {
        dispatch!(self, thread_create, ctx, thread);
    }

    async fn thread_delete(&self, ctx: Context, thread: PartialGuildChannel) {
        dispatch!(self, thread_delete, ctx, thread);
    }

    async fn thread_list_sync(&self, ctx: Context,
            thread_list_sync: ThreadListSyncEvent) {
        dispatch!(self, thread_list_sync, ctx, thread_list_sync);
    }

    async fn thread_member_update(&self, ctx: Context,
            thread_member: ThreadMember) {
        dispatch!(self, thread_member_update, ctx, thread_member);
    }

    async fn thread_members_update(&self, ctx: Context,
            thread_members_update: ThreadMembersUpdateEvent) {
        dispatch!(self, thread_members_update, ctx, thread_members_update);
    }

    async fn thread_update(&self, ctx: Context, thread: GuildChannel) {
        dispatch!(self, thread_update, ctx, thread);
    }

    async fn typing_start(&self, ctx: Context, arg2: TypingStartEvent) {
        dispatch!(self, typing_start, ctx, arg2);
    }

    async fn unknown(&self, ctx: Context, name: String, raw: Value) {
        dispatch!(self, unknown, ctx, name, raw);
    }

    async fn user_update(&self, ctx: Context, old_data: CurrentUser,
            new: CurrentUser) {
        dispatch!(self, user_update, ctx, old_data, new);
    }

    async fn voice_server_update(&self, ctx: Context,
            arg2: VoiceServerUpdateEvent) {
        dispatch!(self, voice_server_update, ctx, arg2);
    }

    async fn voice_state_update(&self, ctx: Context, old: Option<VoiceState>,
            new: VoiceState) {
        dispatch!(self, voice_state_update, ctx, old, new);
    }

    async fn webhook_update(&self, ctx: Context, guild_id: GuildId,
            belongs_to_channel_id: ChannelId) {
        dispatch!(self, webhook_update, ctx, guild_id, belongs_to_channel_id);
>>>>>>> 49b2e8e8
    }
}

/// Constructs [CompositeEventHandler]s by the builder pattern.
pub struct EventHandlerComposer<E> {
    event_handler: E
}

impl<E> EventHandlerComposer<E> {

    /// Creates a new event handler composer that initially holds the given
    /// event handler as the composite.
    pub fn new(event_handler: E) -> EventHandlerComposer<E> {
        EventHandlerComposer {
            event_handler
        }
    }

    /// Adds a new event handler to the composite. Events will be forwarded to
    /// this event handler after all previously pushed and before all
    /// subsequently pushed ones. Returns the altered composer for chaining.
    pub fn push<E2>(self, event_handler: E2)
            -> EventHandlerComposer<CompositeEventHandler<E, E2>> {
        EventHandlerComposer {
            event_handler: CompositeEventHandler {
                e1: self.event_handler,
                e2: event_handler
            }
        }
    }

    /// Builds the final composite event handler.
    pub fn build(self) -> E {
        self.event_handler
    }
}<|MERGE_RESOLUTION|>--- conflicted
+++ resolved
@@ -78,86 +78,6 @@
     E1: EventHandler,
     E2: EventHandler
 {
-<<<<<<< HEAD
-    // TODO complete this list
-
-    fn guild_create<'life0, 'async_trait>(&'life0 self, ctx: Context,
-        guild: Guild, is_new: bool)
-        -> Pin<Box<dyn Future<Output = ()> + Send + 'async_trait>>
-    where
-        'life0: 'async_trait,
-        Self: 'async_trait
-    {
-        Box::pin(async move {
-            self.e1.guild_create(ctx.clone(), guild.clone(), is_new).await;
-            self.e2.guild_create(ctx, guild, is_new).await;
-        })
-    }
-
-    fn interaction_create<'life0, 'async_trait>(&'life0 self, ctx: Context,
-        interaction: Interaction)
-        -> Pin<Box<dyn Future<Output = ()> + Send + 'async_trait>>
-    where
-        'life0: 'async_trait,
-        Self: 'async_trait
-    {
-        Box::pin(async move {
-            self.e1.interaction_create(ctx.clone(), interaction.clone()).await;
-            self.e2.interaction_create(ctx, interaction).await;
-        })
-    }
-
-    fn reaction_add<'life0, 'async_trait>(&'life0 self, ctx: Context,
-        add_reaction: Reaction)
-        -> Pin<Box<dyn Future<Output = ()> + Send + 'async_trait>>
-    where
-        'life0: 'async_trait,
-        Self: 'async_trait
-    {
-        Box::pin(async move {
-            self.e1.reaction_add(ctx.clone(), add_reaction.clone()).await;
-            self.e2.reaction_add(ctx, add_reaction).await;
-        })
-    }
-
-    fn ready<'life0, 'async_trait>(&'life0 self, ctx: Context,
-        data_about_bot: Ready)
-        -> Pin<Box<dyn Future<Output = ()> + Send + 'async_trait>>
-    where
-        'life0: 'async_trait,
-        Self: 'async_trait
-    {
-        Box::pin(async move {
-            self.e1.ready(ctx.clone(), data_about_bot.clone()).await;
-            self.e2.ready(ctx, data_about_bot).await;
-        })
-    }
-
-    fn resume<'life0, 'async_trait>(&'life0 self, ctx: Context,
-        resumed_event: ResumedEvent)
-        -> Pin<Box<dyn Future<Output = ()> + Send + 'async_trait>>
-    where
-        'life0: 'async_trait,
-        Self: 'async_trait
-    {
-        Box::pin(async move {
-            self.e1.resume(ctx.clone(), resumed_event.clone()).await;
-            self.e2.resume(ctx, resumed_event).await;
-        })
-    }
-
-    fn unknown<'life0, 'async_trait>(&'life0 self, ctx: Context,
-        name: String, raw: Value)
-        -> Pin<Box<dyn Future<Output = ()> + Send + 'async_trait>>
-    where
-        'life0: 'async_trait,
-        Self: 'async_trait
-    {
-        Box::pin(async move {
-            self.e1.unknown(ctx.clone(), name.clone(), raw.clone()).await;
-            self.e2.unknown(ctx, name, raw).await;
-        })
-=======
     async fn application_command_permissions_update(&self, ctx: Context,
             permission: CommandPermission) {
         dispatch!(
@@ -473,7 +393,6 @@
     async fn webhook_update(&self, ctx: Context, guild_id: GuildId,
             belongs_to_channel_id: ChannelId) {
         dispatch!(self, webhook_update, ctx, guild_id, belongs_to_channel_id);
->>>>>>> 49b2e8e8
     }
 }
 
